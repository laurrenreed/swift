//===----------------------------------------------------------------------===//
//
// This source file is part of the Swift.org open source project
//
// Copyright (c) 2014 - 2015 Apple Inc. and the Swift project authors
// Licensed under Apache License v2.0 with Runtime Library Exception
//
// See http://swift.org/LICENSE.txt for license information
// See http://swift.org/CONTRIBUTORS.txt for the list of Swift project authors
//
//===----------------------------------------------------------------------===//

/// Instances of conforming types can be encoded, and appropriately
/// passed, as elements of a C `va_list`.
///
/// This protocol is useful in presenting C "varargs" APIs natively in
/// Swift.  It only works for APIs that have a `va_list` variant, so
/// for example, it isn't much use if all you have is:
///
///     int f(int n, ...)
///
/// Given a version like this, though,
///
///     int f(int, va_list arguments)
///
/// you can write:
///
///     func swiftF(x: Int, arguments: CVarArg...) -> Int {
///       return withVaList(arguments) { f(x, $0) }
///     }
public protocol CVarArg {
  // Note: the protocol is public, but its requirement is stdlib-private.
  // That's because there are APIs operating on CVarArg instances, but
  // defining conformances to CVarArg outside of the standard library is
  // not supported.

  /// Transform `self` into a series of machine words that can be
  /// appropriately interpreted by C varargs.
  var _cVarArgEncoding: [Int] { get }
}

/// Floating point types need to be passed differently on x86_64
/// systems.  CoreGraphics uses this to make CGFloat work properly.
public // SPI(CoreGraphics)
protocol _CVarArgPassedAsDouble : CVarArg {}

/// Some types require alignment greater than Int on some architectures.
public // SPI(CoreGraphics)
protocol _CVarArgAligned : CVarArg {
  /// Return the required alignment in bytes of 
  /// the value returned by `_cVarArgEncoding`.
  var _cVarArgAlignment: Int { get }
}

#if arch(x86_64)
let _x86_64CountGPRegisters = 6
let _x86_64CountSSERegisters = 8
let _x86_64SSERegisterWords = 2
let _x86_64RegisterSaveWords = _x86_64CountGPRegisters + _x86_64CountSSERegisters * _x86_64SSERegisterWords
#endif

/// Invoke `f` with a C `va_list` argument derived from `args`.
public func withVaList<R>(args: [CVarArg],
  @noescape _ f: CVaListPointer -> R) -> R {
  let builder = _VaListBuilder()
  for a in args {
    builder.append(a)
  }
  return _withVaList(builder, f)
}

/// Invoke `f` with a C `va_list` argument derived from `builder`.
internal func _withVaList<R>(
  builder: _VaListBuilder,
  @noescape _ f: CVaListPointer -> R
) -> R {
  let result = f(builder.va_list())
  _fixLifetime(builder)
  return result
}

#if _runtime(_ObjC)
// Excluded due to use of dynamic casting and Builtin.autorelease, neither
// of which correctly work without the ObjC Runtime right now.
// See rdar://problem/18801510

/// Returns a `CVaListPointer` built from `args` that's backed by
/// autoreleased storage.
///
/// - Warning: This function is best avoided in favor of
///   `withVaList`, but occasionally (i.e. in a `class` initializer) you
///   may find that the language rules don't allow you to use
/// `withVaList` as intended.
@warn_unused_result
public func getVaList(args: [CVarArg]) -> CVaListPointer {
  let builder = _VaListBuilder()
  for a in args {
    builder.append(a)
  }
  // FIXME: Use some Swift equivalent of NS_RETURNS_INNER_POINTER if we get one.
  Builtin.retain(builder)
  Builtin.autorelease(builder)
  return builder.va_list()
}
#endif

@warn_unused_result
public func _encodeBitsAsWords<T : CVarArg>(x: T) -> [Int] {
  let result = [Int](
    repeating: 0,
    length: (sizeof(T.self) + sizeof(Int.self) - 1) / sizeof(Int.self))
  var tmp = x
  // FIXME: use UnsafeMutablePointer.assignFrom() instead of memcpy.
  _memcpy(dest: UnsafeMutablePointer(result._baseAddressIfContiguous),
          src: UnsafeMutablePointer(Builtin.addressof(&tmp)),
          size: UInt(sizeof(T.self)))
  return result
}

// CVarArg conformances for the integer types.  Everything smaller
// than a CInt must be promoted to CInt or CUnsignedInt before
// encoding.

// Signed types
extension Int : CVarArg {
  /// Transform `self` into a series of machine words that can be
  /// appropriately interpreted by C varargs.
  public var _cVarArgEncoding: [Int] {
    return _encodeBitsAsWords(self)
  }
}

extension Int64 : CVarArg, _CVarArgAligned {
  /// Transform `self` into a series of machine words that can be
  /// appropriately interpreted by C varargs.
  public var _cVarArgEncoding: [Int] {
    return _encodeBitsAsWords(self)
  }

  /// Return the required alignment in bytes of 
  /// the value returned by `_cVarArgEncoding`.
  public var _cVarArgAlignment: Int {
    // FIXME: alignof differs from the ABI alignment on some architectures
    return alignofValue(self)
  }
}

extension Int32 : CVarArg {
  /// Transform `self` into a series of machine words that can be
  /// appropriately interpreted by C varargs.
  public var _cVarArgEncoding: [Int] {
    return _encodeBitsAsWords(self)
  }
}

extension Int16 : CVarArg {
  /// Transform `self` into a series of machine words that can be
  /// appropriately interpreted by C varargs.
  public var _cVarArgEncoding: [Int] {
    return _encodeBitsAsWords(CInt(self))
  }
}

extension Int8 : CVarArg {
  /// Transform `self` into a series of machine words that can be
  /// appropriately interpreted by C varargs.
  public var _cVarArgEncoding: [Int] {
    return _encodeBitsAsWords(CInt(self))
  }
}

// Unsigned types
extension UInt : CVarArg {
  /// Transform `self` into a series of machine words that can be
  /// appropriately interpreted by C varargs.
  public var _cVarArgEncoding: [Int] {
    return _encodeBitsAsWords(self)
  }
}

extension UInt64 : CVarArg, _CVarArgAligned {
  /// Transform `self` into a series of machine words that can be
  /// appropriately interpreted by C varargs.
  public var _cVarArgEncoding: [Int] {
    return _encodeBitsAsWords(self)
  }

  /// Return the required alignment in bytes of 
  /// the value returned by `_cVarArgEncoding`.
  public var _cVarArgAlignment: Int {
    // FIXME: alignof differs from the ABI alignment on some architectures
    return alignofValue(self)
  }
}

extension UInt32 : CVarArg {
  /// Transform `self` into a series of machine words that can be
  /// appropriately interpreted by C varargs.
  public var _cVarArgEncoding: [Int] {
    return _encodeBitsAsWords(self)
  }
}

extension UInt16 : CVarArg {
  /// Transform `self` into a series of machine words that can be
  /// appropriately interpreted by C varargs.
  public var _cVarArgEncoding: [Int] {
    return _encodeBitsAsWords(CUnsignedInt(self))
  }
}

extension UInt8 : CVarArg {
  /// Transform `self` into a series of machine words that can be
  /// appropriately interpreted by C varargs.
  public var _cVarArgEncoding: [Int] {
    return _encodeBitsAsWords(CUnsignedInt(self))
  }
}

extension OpaquePointer : CVarArg {
  /// Transform `self` into a series of machine words that can be
  /// appropriately interpreted by C varargs.
  public var _cVarArgEncoding: [Int] {
    return _encodeBitsAsWords(self)
  }
}

extension UnsafePointer : CVarArg {
  /// Transform `self` into a series of machine words that can be
  /// appropriately interpreted by C varargs.
  public var _cVarArgEncoding: [Int] {
    return _encodeBitsAsWords(self)
  }
}

extension UnsafeMutablePointer : CVarArg {
  /// Transform `self` into a series of machine words that can be
  /// appropriately interpreted by C varargs.
  public var _cVarArgEncoding: [Int] {
    return _encodeBitsAsWords(self)
  }
}

#if _runtime(_ObjC)
extension AutoreleasingUnsafeMutablePointer : CVarArg {
  /// Transform `self` into a series of machine words that can be
  /// appropriately interpreted by C varargs.
  public var _cVarArgEncoding: [Int] {
    return _encodeBitsAsWords(self)
  }
}
#endif

extension Float : _CVarArgPassedAsDouble, _CVarArgAligned {
  /// Transform `self` into a series of machine words that can be
  /// appropriately interpreted by C varargs.
  public var _cVarArgEncoding: [Int] {
    return _encodeBitsAsWords(Double(self))
  }

  /// Return the required alignment in bytes of 
  /// the value returned by `_cVarArgEncoding`.
  public var _cVarArgAlignment: Int {
    // FIXME: alignof differs from the ABI alignment on some architectures
    return alignofValue(Double(self))
  }
}

extension Double : _CVarArgPassedAsDouble, _CVarArgAligned {
  /// Transform `self` into a series of machine words that can be
  /// appropriately interpreted by C varargs.
  public var _cVarArgEncoding: [Int] {
    return _encodeBitsAsWords(self)
  }

  /// Return the required alignment in bytes of 
  /// the value returned by `_cVarArgEncoding`.
  public var _cVarArgAlignment: Int {
    // FIXME: alignof differs from the ABI alignment on some architectures
    return alignofValue(self)
  }
}

#if !arch(x86_64)

/// An object that can manage the lifetime of storage backing a
/// `CVaListPointer`.
final internal class _VaListBuilder {

  func append(arg: CVarArg) {
    // Write alignment padding if necessary.
    // This is needed on architectures where the ABI alignment of some 
    // supported vararg type is greater than the alignment of Int.
    // FIXME: this implementation is not portable because
    // alignof differs from the ABI alignment on some architectures
#if os(watchOS) && arch(arm)   // FIXME: rdar://21203036 should be arch(armv7k)
    if let arg = arg as? _CVarArgAligned {
      let alignmentInWords = arg._cVarArgAlignment / sizeof(Int)
      let misalignmentInWords = length % alignmentInWords
      if misalignmentInWords != 0 {
        let paddingInWords = alignmentInWords - misalignmentInWords
        appendWords([Int](repeating: -1, length: paddingInWords))
      }
    }
#endif

    // Write the argument's value itself.
    appendWords(arg._cVarArgEncoding)
  }

  @warn_unused_result
  func va_list() -> CVaListPointer {
    return CVaListPointer(_fromUnsafeMutablePointer: storage)
  }

  // Manage storage that is accessed as Words 
  // but possibly more aligned than that.
  // FIXME: this should be packaged into a better storage type

  func appendWords(words: [Int]) {
    let newLength = length + words.length
    if newLength > allocated {
      let oldAllocated = allocated
      let oldStorage = storage
      let oldLength = length

      allocated = max(newLength, allocated * 2)
      storage = allocStorage(wordLength: allocated)
      // length is updated below

      if oldStorage != nil {
        storage.moveInitializeFrom(oldStorage, count: oldLength)
        deallocStorage(wordLength: oldAllocated,
          storage: oldStorage)
      }
    }

    for word in words {
<<<<<<< HEAD
      storage[length++] = word
=======
      storage[count] = word
      count += 1
>>>>>>> 1994b831
    }
  }

  @warn_unused_result
  func rawSizeAndAlignment(wordLength: Int) -> (Builtin.Word, Builtin.Word) {
    return ((wordLength * strideof(Int.self))._builtinWordValue, 
      requiredAlignmentInBytes._builtinWordValue)
  }

  @warn_unused_result
  func allocStorage(wordLength wordLength: Int) -> UnsafeMutablePointer<Int> {
    let (rawSize, rawAlignment) = rawSizeAndAlignment(wordLength)
    let rawStorage = Builtin.allocRaw(rawSize, rawAlignment)
    return UnsafeMutablePointer<Int>(rawStorage)
  }

  func deallocStorage(
    wordLength wordLength: Int,
    storage: UnsafeMutablePointer<Int>
  ) {
    let (rawSize, rawAlignment) = rawSizeAndAlignment(wordLength)
    Builtin.deallocRaw(storage._rawValue, rawSize, rawAlignment)
  }

  deinit {
    if storage != nil {
      deallocStorage(wordLength: allocated, storage: storage)
    }
  }

  // FIXME: alignof differs from the ABI alignment on some architectures
  let requiredAlignmentInBytes = alignof(Double.self)
  var length = 0
  var allocated = 0
  var storage: UnsafeMutablePointer<Int> = nil
}

#else

/// An object that can manage the lifetime of storage backing a
/// `CVaListPointer`.
final internal class _VaListBuilder {

  struct Header {
    var gp_offset = CUnsignedInt(0)
    var fp_offset = CUnsignedInt(_x86_64CountGPRegisters * strideof(Int.self))
    var overflow_arg_area: UnsafeMutablePointer<Int> = nil
    var reg_save_area: UnsafeMutablePointer<Int> = nil
  }

  init() {
    // prepare the register save area
    storage = Array(repeating: 0, length: _x86_64RegisterSaveWords)
  }

  func append(arg: CVarArg) {
    var encoded = arg._cVarArgEncoding

    if arg is _CVarArgPassedAsDouble
      && sseRegistersUsed < _x86_64CountSSERegisters {
      var startIndex = _x86_64CountGPRegisters
           + (sseRegistersUsed * _x86_64SSERegisterWords)
      for w in encoded {
        storage[startIndex] = w
        startIndex += 1
      }
      sseRegistersUsed += 1
    }
<<<<<<< HEAD
    else if encoded.length == 1 && gpRegistersUsed < _x86_64CountGPRegisters {
      storage[gpRegistersUsed++] = encoded[0]
=======
    else if encoded.count == 1 && gpRegistersUsed < _x86_64CountGPRegisters {
      storage[gpRegistersUsed] = encoded[0]
      gpRegistersUsed += 1
>>>>>>> 1994b831
    }
    else {
      for w in encoded {
        storage.append(w)
      }
    }
  }

  @warn_unused_result
  func va_list() -> CVaListPointer {
    header.reg_save_area = storage._baseAddressIfContiguous
    header.overflow_arg_area
      = storage._baseAddressIfContiguous + _x86_64RegisterSaveWords
    return CVaListPointer(
             _fromUnsafeMutablePointer: UnsafeMutablePointer<Void>(
               Builtin.addressof(&self.header)))
  }

  var gpRegistersUsed = 0
  var sseRegistersUsed = 0

  final  // Property must be final since it is used by Builtin.addressof.
  var header = Header()
  var storage: [Int]
}

#endif
<|MERGE_RESOLUTION|>--- conflicted
+++ resolved
@@ -336,12 +336,8 @@
     }
 
     for word in words {
-<<<<<<< HEAD
-      storage[length++] = word
-=======
-      storage[count] = word
-      count += 1
->>>>>>> 1994b831
+      storage[length] = word
+      length += 1
     }
   }
 
@@ -410,14 +406,9 @@
       }
       sseRegistersUsed += 1
     }
-<<<<<<< HEAD
     else if encoded.length == 1 && gpRegistersUsed < _x86_64CountGPRegisters {
-      storage[gpRegistersUsed++] = encoded[0]
-=======
-    else if encoded.count == 1 && gpRegistersUsed < _x86_64CountGPRegisters {
       storage[gpRegistersUsed] = encoded[0]
       gpRegistersUsed += 1
->>>>>>> 1994b831
     }
     else {
       for w in encoded {
