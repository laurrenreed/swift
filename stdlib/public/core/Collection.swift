--- conflicted
+++ resolved
@@ -902,41 +902,7 @@
   }
 }
 
-<<<<<<< HEAD
 // TODO: swift-3-indexing-model - review the following
-=======
-extension Collection where Index : BidirectionalIndex {
-  /// Returns a subsequence containing all but the last `n` elements.
-  ///
-  /// - Precondition: `n >= 0`
-  /// - Complexity: O(`n`)
-  @warn_unused_result
-  public func dropLast(_ n: Int) -> SubSequence {
-    _precondition(
-      n >= 0, "Can't drop a negative number of elements from a collection")
-    let end = endIndex.advanced(by: numericCast(-n), limit: startIndex)
-    return self[startIndex..<end]
-  }
-
-  /// Returns a slice, up to `maxLength` in length, containing the
-  /// final elements of `self`.
-  ///
-  /// If `maxLength` exceeds `s.count`, the result contains all
-  /// the elements of `self`.
-  ///
-  /// - Precondition: `maxLength >= 0`
-  /// - Complexity: O(`maxLength`)
-  @warn_unused_result
-  public func suffix(_ maxLength: Int) -> SubSequence {
-    _precondition(
-      maxLength >= 0,
-      "Can't take a suffix of negative length from a collection")
-    let start = endIndex.advanced(by: numericCast(-maxLength), limit: startIndex)
-    return self[start..<endIndex]
-  }
-}
-
->>>>>>> 75100a95
 extension Collection where SubSequence == Self {
   /// Remove the element at `startIndex` and return it.
   ///
@@ -961,42 +927,7 @@
     _precondition(n >= 0, "number of elements to remove should be non-negative")
     _precondition(count >= numericCast(n),
       "can't remove more items from a collection than it contains")
-<<<<<<< HEAD
     self = self[index(numericCast(n), stepsFrom: startIndex)..<endIndex]
-=======
-    self = self[startIndex.advanced(by: numericCast(n))..<endIndex]
-  }
-}
-
-extension Collection
-  where
-  SubSequence == Self,
-  Index : BidirectionalIndex {
-
-  /// Remove an element from the end.
-  ///
-  /// - Complexity: O(1)
-  /// - Precondition: `!self.isEmpty`
-  @discardableResult
-  public mutating func removeLast() -> Iterator.Element {
-    let element = last!
-    self = self[startIndex..<endIndex.predecessor()]
-    return element
-  }
-
-  /// Remove the last `n` elements.
-  ///
-  /// - Complexity:
-  ///   - O(1) if `Index` conforms to `RandomAccessIndex`
-  ///   - O(n) otherwise
-  /// - Precondition: `n >= 0 && self.count >= n`.
-  public mutating func removeLast(_ n: Int) {
-    if n == 0 { return }
-    _precondition(n >= 0, "number of elements to remove should be non-negative")
-    _precondition(count >= numericCast(n),
-      "can't remove more items from a collection than it contains")
-    self = self[startIndex..<endIndex.advanced(by: numericCast(-n))]
->>>>>>> 75100a95
   }
 }
 
@@ -1025,119 +956,13 @@
 }
 
 extension Collection {
-<<<<<<< HEAD
   public func _preprocessingPass<R>(
-    @noescape preprocess: () throws -> R
-=======
-  public func _preprocessingPass<R>(@noescape _ preprocess: () -> R) -> R? {
-    return preprocess()
-  }
-}
-
-/// A *collection* that supports subscript assignment.
-///
-/// For any instance `a` of a type conforming to
-/// `MutableCollection`, :
-///
-///     a[i] = x
-///     let y = a[i]
-///
-/// is equivalent to:
-///
-///     a[i] = x
-///     let y = x
-///
-public protocol MutableCollection : MutableIndexable, Collection {
-  // FIXME: should be constrained to MutableCollection
-  // (<rdar://problem/20715009> Implement recursive protocol
-  // constraints)
-  associatedtype SubSequence : Collection /*: MutableCollection*/
-    = MutableSlice<Self>
-
-  /// Access the element at `position`.
-  ///
-  /// - Precondition: `position` indicates a valid position in `self` and
-  ///   `position != endIndex`.
-  ///
-  /// - Complexity: O(1)
-  subscript(position: Index) -> Iterator.Element {get set}
-
-  /// Returns a collection representing a contiguous sub-range of
-  /// `self`'s elements.
-  ///
-  /// - Complexity: O(1) for the getter, O(`bounds.count`) for the setter.
-  subscript(bounds: Range<Index>) -> SubSequence {get set}
-
-  /// Call `body(p)`, where `p` is a pointer to the collection's
-  /// mutable contiguous storage.  If no such storage exists, it is
-  /// first created.  If the collection does not support an internal
-  /// representation in a form of mutable contiguous storage, `body` is not
-  /// called and `nil` is returned.
-  ///
-  /// Often, the optimizer can eliminate bounds- and uniqueness-checks
-  /// within an algorithm, but when that fails, invoking the
-  /// same algorithm on `body`\ 's argument lets you trade safety for
-  /// speed.
-  mutating func _withUnsafeMutableBufferPointerIfSupported<R>(
-    @noescape _ body: (UnsafeMutablePointer<Iterator.Element>, Int) throws -> R
-  ) rethrows -> R?
-  // FIXME: the signature should use UnsafeMutableBufferPointer, but the
-  // compiler can't handle that.
-  //
-  // <rdar://problem/21933004> Restore the signature of
-  // _withUnsafeMutableBufferPointerIfSupported() that mentions
-  // UnsafeMutableBufferPointer
-}
-
-extension MutableCollection {
-  public mutating func _withUnsafeMutableBufferPointerIfSupported<R>(
-    @noescape _ body: (UnsafeMutablePointer<Iterator.Element>, Int) throws -> R
->>>>>>> 75100a95
+    @noescape _ preprocess: () throws -> R
   ) rethrows -> R? {
     return try preprocess()
   }
 }
 
-<<<<<<< HEAD
-=======
-internal func _writeBackMutableSlice<
-  C : MutableCollection,
-  Slice_ : Collection
-  where
-  C._Element == Slice_.Iterator.Element,
-  C.Index == Slice_.Index
->(_ self_: inout C, bounds: Range<C.Index>, slice: Slice_) {
-  C.Index._failEarlyRangeCheck2(
-    rangeStart: bounds.startIndex,
-    rangeEnd: bounds.endIndex,
-    boundsStart: self_.startIndex,
-    boundsEnd: self_.endIndex)
-  // FIXME(performance): can we use
-  // _withUnsafeMutableBufferPointerIfSupported?  Would that create inout
-  // aliasing violations if the newValue points to the same buffer?
-
-  var selfElementIndex = bounds.startIndex
-  let selfElementsEndIndex = bounds.endIndex
-  var newElementIndex = slice.startIndex
-  let newElementsEndIndex = slice.endIndex
-
-  while selfElementIndex != selfElementsEndIndex &&
-    newElementIndex != newElementsEndIndex {
-
-    self_[selfElementIndex] = slice[newElementIndex]
-    selfElementIndex._successorInPlace()
-    newElementIndex._successorInPlace()
-  }
-
-  _precondition(
-    selfElementIndex == selfElementsEndIndex,
-    "Cannot replace a slice of a MutableCollection with a slice of a smaller size")
-  _precondition(
-    newElementIndex == newElementsEndIndex,
-    "Cannot replace a slice of a MutableCollection with a slice of a larger size")
-}
-
->>>>>>> 75100a95
 @available(*, unavailable, message: "Bit enum has been deprecated. Please use Int instead.")
 public enum Bit {}
 
