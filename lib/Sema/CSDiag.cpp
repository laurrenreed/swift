--- conflicted
+++ resolved
@@ -3551,15 +3551,8 @@
     llvm::SmallString<16> str;
     str += newNames[0].str();
     str += ":";
-<<<<<<< HEAD
-    
     // Don't add the trailing space in the note.
     auto diagStr = str;
-    
-=======
-    // Don't add the trailing space in the note.
-    auto diagStr = str;
->>>>>>> e6cd61a8
     str += " ";
     
     // Emit the error.
@@ -3579,17 +3572,10 @@
       // Emit a note to fix the decl,
       // so call sites are unaffected.
       emitFirstParamImplicitDeclFixIt();
-<<<<<<< HEAD
-    } else {
-      diag.fixItInsert(expr->getStartLoc(), str);
-    }
-    
-=======
       return true;
     }
 
     diag.fixItInsert(expr->getStartLoc(), str);
->>>>>>> e6cd61a8
     return true;
   }
   
@@ -3666,43 +3652,16 @@
                                    plural, extraStr, isSubscript));
   }
   
-  auto cleanedArgumentLabel = [&](Identifier newName) {
-    bool newNameIsReserved = !canBeArgumentLabel(newName.str());
-    llvm::SmallString<16> newStr;
-    if (newNameIsReserved)
-      newStr += "`";
-    newStr += newName.str();
-    if (newNameIsReserved)
-      newStr += "`";
-    return newStr;
-  };
-  
   // Emit Fix-Its to correct the names.
   auto &diag = *diagOpt;
   
   // If we're attempting to fix only the first parameter,
   // offer up the same fix as a scalar tuple promotion.
-<<<<<<< HEAD
-  if (numMissing == 1 && declIsInModule) {
-    diag.flush();
-    auto element = tuple->getElement(0);
-    if (tuple->getElementName(0).empty()) {
-      SmallString<16> newStr = cleanedArgumentLabel(newNames[0]);
-      newStr += ':';
-      auto diag = CS.TC.diagnose(element->getStartLoc(),
-                                 diag::add_missing_argument_label,
-                                 newStr);
-      newStr += ' ';
-      diag.fixItInsert(element->getStartLoc(), newStr);
-      emitFirstParamImplicitDeclFixIt();
-      return true;
-    }
-=======
   if (numMissing == 1 && declIsInModule &&
-      tuple->getElementName(0).empty()) {
+      tuple->getElementName(0) != newNames[0]) {
     auto element = tuple->getElement(0);
     diag.flush();
-    SmallString<16> newStr = cleanedArgumentLabel(newNames[0]);
+    SmallString<16> newStr = formattedArgumentLabel(newNames[0].str());
     newStr += ':';
     auto diag = CS.TC.diagnose(element->getStartLoc(),
                                diag::add_missing_argument_label,
@@ -3711,7 +3670,6 @@
     diag.fixItInsert(element->getStartLoc(), newStr);
     emitFirstParamImplicitDeclFixIt();
     return true;
->>>>>>> e6cd61a8
   }
   
   for (unsigned i = 0, n = tuple->getNumElements(); i != n; ++i) {
@@ -3730,14 +3688,12 @@
       continue;
     }
     
-    auto newStr = cleanedArgumentLabel(newName);
+    SmallString<16> newStr = formattedArgumentLabel(newName.str());
     
     if (oldName.empty()) {
       // Insert the name.
       newStr += ": ";
-      
       diag.fixItInsert(tuple->getElement(i)->getStartLoc(), newStr);
-      
       continue;
     }
     
